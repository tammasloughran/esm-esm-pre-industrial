--- conflicted
+++ resolved
@@ -1,11 +1,6 @@
 jobname: pre-industrial
-<<<<<<< HEAD
-queue: express
-walltime: 0:10:00
-=======
 queue: normal
 walltime: 3:10:00
->>>>>>> 54d1ee7c
 
 # note: if laboratory is relative path, it is relative to /short/$PROJECT/$USER
 laboratory: /scratch/p66/hxw599/access-esm
@@ -15,42 +10,22 @@
     - name: atmosphere
       model: um
       ncpus: 192
-<<<<<<< HEAD
-      exe: /scratch/p66/hxw599/access-esm/scripted_version/exp/PI-test8/Running.dir/um7.3x
-      #exe: /scratch/p66/hxw599/access-esm/build_v02/bin/um_hg3.exe
-      input:
-        - /scratch/p66/hxw599/access-esm/input/atmosphere-2
-=======
       exe: /g/data/access/payu/access-esm/bin/coe/um7.3x
       input:
         - /g/data/access/payu/access-esm/input/pre-industrial/atmosphere
->>>>>>> 54d1ee7c
 
     - name: ocean
       model: mom
       ncpus: 84
-<<<<<<< HEAD
-      exe: /scratch/p66/hxw599/access-esm/scripted_version/exp/PI-test8/Running.dir/mom5xx
-      #exe: /scratch/p66/hxw599/access-esm/build_v02/bin/mom5xx
-      input:
-        - /scratch/p66/hxw599/access-esm/input/ocean-2/common
-        - /scratch/p66/hxw599/access-esm/input/ocean-2/pre-industrial
-=======
       exe: /g/data/access/payu/access-esm/bin/coe/mom5xx
       input:
         - /g/data/access/payu/access-esm/input/pre-industrial/ocean/common
         - /g/data/access/payu/access-esm/input/pre-industrial/ocean/pre-industrial
->>>>>>> 54d1ee7c
 
     - name: ice
       model: cice
       ncpus: 12
-<<<<<<< HEAD
-      exe: /scratch/p66/hxw599/access-esm/scripted_version/exp/PI-test8/Running.dir/cicexx
-      #exe: /scratch/p66/hxw599/access-esm/build_v02/bin/cice4.1_access-mct-12p-20200218
-=======
       exe: /g/data/access/payu/access-esm/bin/coe/cicexx
->>>>>>> 54d1ee7c
       input:
         - /g/data/access/payu/access-esm/input/pre-industrial/ice
 
@@ -65,11 +40,7 @@
    restart: true
    mem: 4GB
 
-<<<<<<< HEAD
-restart: /scratch/p66/hxw599/access-esm/esm-gadi/restart
-=======
 restart: /g/data/access/payu/access-esm/restart/pre-industrial
->>>>>>> 54d1ee7c
 
 calendar:
     start:
@@ -91,11 +62,4 @@
 mpi:
     module: openmpi/4.0.2
 
-<<<<<<< HEAD
-qsub_flags: -W umask=027 -l storage=gdata/hh5+gdata/p66
-    
-#userscripts:
-#    setup: change_jobnum.py
-=======
-qsub_flags: -W umask=027 -l storage=gdata/hh5+gdata/p66+gdata/access
->>>>>>> 54d1ee7c
+qsub_flags: -W umask=027 -l storage=gdata/hh5+gdata/p66+gdata/access